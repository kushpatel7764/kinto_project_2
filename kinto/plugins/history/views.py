import colander

from kinto.core import resource
from kinto.core.utils import instance_uri
from kinto.core.storage import Filter
from kinto.core.resource.viewset import ViewSet


class HistorySchema(resource.ResourceSchema):
    user_id = colander.SchemaNode(colander.String())
    uri = colander.SchemaNode(colander.String())
    action = colander.SchemaNode(colander.String())
    date = colander.SchemaNode(colander.String())
    resource_name = colander.SchemaNode(colander.String())
    bucket_id = colander.SchemaNode(colander.String(), missing=colander.drop)
    collection_id = colander.SchemaNode(colander.String(), missing=colander.drop)
    group_id = colander.SchemaNode(colander.String(), missing=colander.drop)
    record_id = colander.SchemaNode(colander.String(), missing=colander.drop)
    target = colander.SchemaNode(colander.Mapping())

    class Options:
        preserve_unknown = False


# Add custom OpenAPI tags/operation ids
collection_get_arguments = getattr(ViewSet, "collection_get_arguments", {})
collection_delete_arguments = getattr(ViewSet, "collection_delete_arguments", {})

get_history_arguments = {'tags': ['History'], 'operation_id': 'get_history',
                         **collection_get_arguments}
delete_history_arguments = {'tags': ['History'], 'operation_id': 'delete_history',
                            **collection_delete_arguments}


@resource.register(name='history',
                   collection_path='/buckets/{{bucket_id}}/history',
                   record_path=None,
                   collection_methods=('GET', 'DELETE'),
                   default_arguments={'tags': ['History']},
                   collection_get_arguments=get_history_arguments,
                   collection_delete_arguments=delete_history_arguments)
class History(resource.ShareableResource):

    schema = HistorySchema

    def get_parent_id(self, request):
        self.bucket_id = request.matchdict['bucket_id']
        return instance_uri(request, 'bucket', id=self.bucket_id)

<<<<<<< HEAD
    def _extract_filters(self):
        filters = super(History, self)._extract_filters()
=======
    def _extract_filters(self, queryparams=None):
        filters = super()._extract_filters(queryparams)
>>>>>>> 0ea15aac
        filters_str_id = []
        for filt in filters:
            if filt.field in ('record_id', 'collection_id', 'bucket_id'):
                if isinstance(filt.value, int):
                    filt = Filter(filt.field, str(filt.value), filt.operator)
            filters_str_id.append(filt)

        return filters_str_id<|MERGE_RESOLUTION|>--- conflicted
+++ resolved
@@ -47,13 +47,8 @@
         self.bucket_id = request.matchdict['bucket_id']
         return instance_uri(request, 'bucket', id=self.bucket_id)
 
-<<<<<<< HEAD
     def _extract_filters(self):
-        filters = super(History, self)._extract_filters()
-=======
-    def _extract_filters(self, queryparams=None):
-        filters = super()._extract_filters(queryparams)
->>>>>>> 0ea15aac
+        filters = super()._extract_filters()
         filters_str_id = []
         for filt in filters:
             if filt.field in ('record_id', 'collection_id', 'bucket_id'):

import re
import operator
from collections import defaultdict
from collections import abc
import numbers

from kinto.core import utils
from kinto.core.decorators import synchronized
from kinto.core.storage import (
    StorageBase,
    exceptions,
    DEFAULT_ID_FIELD,
    DEFAULT_MODIFIED_FIELD,
    DEFAULT_DELETED_FIELD,
    MISSING,
)
from kinto.core.utils import COMPARISON, find_nested_value
from kinto.core.decorators import deprecate_kwargs

import json
import ujson


def tree():
    return defaultdict(tree)


class MemoryBasedStorage(StorageBase):
    """Abstract storage class, providing basic operations and
    methods for in-memory implementations of sorting and filtering.
    """

    def __init__(self, *args, **kwargs):
        super().__init__(*args, **kwargs)

    def initialize_schema(self, dry_run=False):
        # Nothing to do.
        pass

    def strip_deleted_object(
        self,
        resource_name,
        parent_id,
        obj,
        id_field=DEFAULT_ID_FIELD,
        modified_field=DEFAULT_MODIFIED_FIELD,
        deleted_field=DEFAULT_DELETED_FIELD,
    ):
        """Strip the object of all its fields expect id and timestamp,
        and set the deletion field value (e.g deleted=True)
        """
        deleted = {}
        deleted[id_field] = obj[id_field]
        deleted[modified_field] = obj[modified_field]
        deleted[deleted_field] = True
        return deleted

    def set_object_timestamp(
        self,
        resource_name,
        parent_id,
        obj,
        modified_field=DEFAULT_MODIFIED_FIELD,
        last_modified=None,
    ):
        timestamp = self.bump_and_store_timestamp(
            resource_name, parent_id, obj, modified_field, last_modified=last_modified
        )
        obj[modified_field] = timestamp
        return obj

    def extract_object_set(
        self, objects, filters, sorting, id_field, deleted_field, pagination_rules=None, limit=None
    ):
        """Take the list of objects and handle filtering, sorting and
        pagination.

        """
        return extract_object_set(
            objects,
            filters=filters,
            sorting=sorting,
            id_field=id_field,
            deleted_field=deleted_field,
            pagination_rules=pagination_rules,
            limit=limit,
        )

    def bump_timestamp(self, resource_timestamp, obj, modified_field, last_modified):
        """Timestamp are base on current millisecond.

        .. note ::

            Here it is assumed that if requests from the same user burst in,
            the time will slide into the future. It is not problematic since
            the timestamp notion is opaque, and behaves like a revision number.
        """
        is_specified = obj is not None and modified_field in obj or last_modified is not None
        if is_specified:
            # If there is a timestamp in the new object, try to use it.
            if last_modified is not None:
                current = last_modified
            else:
                current = obj[modified_field]

            # If it is equal to current resource timestamp, bump it.
            if current == resource_timestamp:
                resource_timestamp += 1
                current = resource_timestamp
            # If it is superior (future), use it as new resource timestamp.
            elif current > resource_timestamp:
                resource_timestamp = current
            # Else (past), do nothing.

        else:
            # Not specified, use a new one.
            current = utils.msec_time()
            # If two ops in the same msec, bump it.
            if current <= resource_timestamp:
                current = resource_timestamp + 1
            resource_timestamp = current
        return current, resource_timestamp

    def bump_and_store_timestamp(
        self, resource_name, parent_id, obj=None, modified_field=None, last_modified=None
    ):
        """Use the bump_timestamp to get its next value and store the resource_timestamp.
        """
        raise NotImplementedError


class Storage(MemoryBasedStorage):
    """Storage backend implementation in memory.

    Useful for development or testing purposes, but stored data is lost after
    each server restart.

    Enable in configuration::

        kinto.storage_backend = kinto.core.storage.memory

    Enable strict json validation before saving (instead of the more lenient
    ujson, see #1238)::

        kinto.storage_strict_json = true
    """

    def __init__(self, *args, readonly=False, **kwargs):
        super().__init__(*args, **kwargs)
        self.readonly = readonly
        self.flush()

    def flush(self, auth=None):
        self._store = tree()
        self._cemetery = tree()
        self._timestamps = defaultdict(dict)

    @synchronized
    def resource_timestamp(self, resource_name, parent_id, auth=None):
        ts = self._timestamps[parent_id].get(resource_name)
        if ts is not None:
            return ts
        if self.readonly:
            error_msg = "Cannot initialize empty resource timestamp when running in readonly."
            raise exceptions.BackendError(message=error_msg)
        return self.bump_and_store_timestamp(resource_name, parent_id)

    def bump_and_store_timestamp(
        self, resource_name, parent_id, obj=None, modified_field=None, last_modified=None
    ):
        """Use the bump_timestamp to get its next value and store the resource_timestamp.
        """
        current_resource_timestamp = self._timestamps[parent_id].get(resource_name, 0)

        current, resource_timestamp = self.bump_timestamp(
            current_resource_timestamp, obj, modified_field, last_modified
        )
        self._timestamps[parent_id][resource_name] = resource_timestamp

        return current

    @deprecate_kwargs({"collection_id": "resource_name", "record": "obj"})
    @synchronized
    def create(
        self,
        resource_name,
        parent_id,
        obj,
        id_generator=None,
        id_field=DEFAULT_ID_FIELD,
        modified_field=DEFAULT_MODIFIED_FIELD,
        auth=None,
    ):
        id_generator = id_generator or self.id_generator
        obj = {**obj}
        if id_field in obj:
            # Raise unicity error if object with same id already exists.
            try:
                existing = self.get(resource_name, parent_id, obj[id_field])
                raise exceptions.UnicityError(id_field, existing)
            except exceptions.ObjectNotFoundError:
                pass
        else:
            obj[id_field] = id_generator()

        self.set_object_timestamp(resource_name, parent_id, obj, modified_field=modified_field)
        _id = obj[id_field]
        obj = ujson.loads(self.json.dumps(obj))
        self._store[parent_id][resource_name][_id] = obj
        self._cemetery[parent_id][resource_name].pop(_id, None)
        return obj

    @deprecate_kwargs({"collection_id": "resource_name"})
    @synchronized
    def get(
        self,
        resource_name,
        parent_id,
        object_id,
        id_field=DEFAULT_ID_FIELD,
        modified_field=DEFAULT_MODIFIED_FIELD,
        auth=None,
    ):
        objects = self._store[parent_id][resource_name]
        if object_id not in objects:
            raise exceptions.ObjectNotFoundError(object_id)
        return {**objects[object_id]}

    @deprecate_kwargs({"collection_id": "resource_name", "record": "obj"})
    @synchronized
    def update(
        self,
        resource_name,
        parent_id,
        object_id,
        obj,
        id_field=DEFAULT_ID_FIELD,
        modified_field=DEFAULT_MODIFIED_FIELD,
        auth=None,
    ):
        obj = {**obj}
        obj[id_field] = object_id
        obj = ujson.loads(self.json.dumps(obj))

        self.set_object_timestamp(resource_name, parent_id, obj, modified_field=modified_field)
        self._store[parent_id][resource_name][object_id] = obj
        self._cemetery[parent_id][resource_name].pop(object_id, None)
        return obj

    @deprecate_kwargs({"collection_id": "resource_name"})
    @synchronized
    def delete(
        self,
        resource_name,
        parent_id,
        object_id,
        id_field=DEFAULT_ID_FIELD,
        with_deleted=True,
        modified_field=DEFAULT_MODIFIED_FIELD,
        deleted_field=DEFAULT_DELETED_FIELD,
        auth=None,
        last_modified=None,
    ):
        existing = self.get(resource_name, parent_id, object_id)
        # Need to delete the last_modified field of the object.
        del existing[modified_field]

        self.set_object_timestamp(
            resource_name,
            parent_id,
            existing,
            modified_field=modified_field,
            last_modified=last_modified,
        )
        existing = self.strip_deleted_object(resource_name, parent_id, existing)

        # Add to deleted items, remove from store.
        if with_deleted:
            deleted = {**existing}
            self._cemetery[parent_id][resource_name][object_id] = deleted
        self._store[parent_id][resource_name].pop(object_id)
        return existing

    @deprecate_kwargs({"collection_id": "resource_name"})
    @synchronized
    def purge_deleted(
        self,
        resource_name,
        parent_id,
        before=None,
        id_field=DEFAULT_ID_FIELD,
        modified_field=DEFAULT_MODIFIED_FIELD,
        auth=None,
    ):
        parent_id_match = re.compile(parent_id.replace("*", ".*"))
        by_parent_id = {
            pid: resources
            for pid, resources in self._cemetery.items()
            if parent_id_match.match(pid)
        }
        num_deleted = 0
        for pid, resources in by_parent_id.items():
            if resource_name is not None:
                resources = {resource_name: resources[resource_name]}
            for resource, resource_objects in resources.items():
                if before is None:
                    kept = {}
                else:
                    kept = {
                        key: value
                        for key, value in resource_objects.items()
                        if value[modified_field] >= before
                    }
                self._cemetery[pid][resource] = kept
                num_deleted += len(resource_objects) - len(kept)
        return num_deleted

    @deprecate_kwargs({"collection_id": "resource_name"})
    @synchronized
    def list_all(
        self,
        resource_name,
        parent_id,
        filters=None,
        sorting=None,
        pagination_rules=None,
        limit=None,
        include_deleted=False,
        id_field=DEFAULT_ID_FIELD,
        modified_field=DEFAULT_MODIFIED_FIELD,
        deleted_field=DEFAULT_DELETED_FIELD,
        auth=None,
    ):
        objects = _get_objects_by_parent_id(self._store, parent_id, resource_name)

<<<<<<< HEAD
        objects, _ = self.extract_object_set(
=======
        objects = _get_objects_by_parent_id(self._store, parent_id, resource_name)

        objects, count = self.extract_object_set(
>>>>>>> c7881751
            objects=objects,
            filters=filters,
            sorting=None,
            id_field=id_field,
            deleted_field=deleted_field,
        )
        deleted = []
        if include_deleted:
            deleted = _get_objects_by_parent_id(self._cemetery, parent_id, resource_name)

<<<<<<< HEAD
        objects, _ = self.extract_object_set(
=======
        objects, count = self.extract_object_set(
>>>>>>> c7881751
            objects=objects + deleted,
            filters=filters,
            sorting=sorting,
            id_field=id_field,
            deleted_field=deleted_field,
            pagination_rules=pagination_rules,
            limit=limit,
        )
<<<<<<< HEAD
        return objects

    @synchronized
    def count_all(
        self,
        resource_name,
        parent_id,
        filters=None,
        id_field=DEFAULT_ID_FIELD,
        modified_field=DEFAULT_MODIFIED_FIELD,
        deleted_field=DEFAULT_DELETED_FIELD,
        auth=None,
    ):
        objects = _get_objects_by_parent_id(self._store, parent_id, resource_name)
        _, count = self.extract_object_set(
            objects=objects,
            filters=filters,
            sorting=None,
            id_field=id_field,
            deleted_field=deleted_field,
        )
        return count
=======
        return objects, count
>>>>>>> c7881751

    @deprecate_kwargs({"collection_id": "resource_name"})
    @synchronized
    def delete_all(
        self,
        resource_name,
        parent_id,
        filters=None,
        sorting=None,
        pagination_rules=None,
        limit=None,
        id_field=DEFAULT_ID_FIELD,
        with_deleted=True,
        modified_field=DEFAULT_MODIFIED_FIELD,
        deleted_field=DEFAULT_DELETED_FIELD,
        auth=None,
    ):
        objects = _get_objects_by_parent_id(self._store, parent_id, resource_name, with_meta=True)
        objects, count = self.extract_object_set(
            objects=objects,
            filters=filters,
            sorting=sorting,
            pagination_rules=pagination_rules,
            limit=limit,
            id_field=id_field,
            deleted_field=deleted_field,
        )

        deleted = [
            self.delete(
                r.pop("__resource_name__"),
                r.pop("__parent_id__"),
                r[id_field],
                id_field=id_field,
                with_deleted=with_deleted,
                modified_field=modified_field,
                deleted_field=deleted_field,
            )
            for r in objects
        ]
        return deleted


def extract_object_set(
    objects,
    filters,
    sorting,
    pagination_rules=None,
    limit=None,
    id_field=DEFAULT_ID_FIELD,
    deleted_field=DEFAULT_DELETED_FIELD,
):
    """Apply filters, sorting, limit, and pagination rules to the list of
    `objects`.

    """
    filtered = list(apply_filters(objects, filters or []))
    total_objects = len(filtered)

    if pagination_rules:
        paginated = []
        for rule in pagination_rules:
            values = apply_filters(filtered, rule)
            paginated.extend(values)
    else:
        paginated = filtered

    sorted_ = apply_sorting(paginated, sorting or [])

    filtered_deleted = len([r for r in sorted_ if r.get(deleted_field) is True])

    if limit:
        sorted_ = list(sorted_)[:limit]

    return sorted_, total_objects - filtered_deleted


def canonical_json(obj):
    return json.dumps(obj, sort_keys=True, separators=(",", ":"))


def apply_filters(objects, filters):
    """Filter the specified objects, using basic iteration.
    """

    def contains_filtering(object_value, search_term):
        if object_value == MISSING:
            return False
        try:
            search_set = set([canonical_json(v) for v in search_term])
            object_value_set = set([canonical_json(v) for v in object_value])
        except TypeError:
            return False
        return object_value_set.intersection(search_set) == search_set

    def contains_any_filtering(object_value, search_term):
        if object_value == MISSING:
            return False
        try:
            search_set = set([canonical_json(v) for v in search_term])
            object_value_set = set([canonical_json(v) for v in object_value])
        except TypeError:
            return False
        return object_value_set.intersection(search_set)

    operators = {
        COMPARISON.LT: operator.lt,
        COMPARISON.MAX: operator.le,
        COMPARISON.EQ: operator.eq,
        COMPARISON.NOT: operator.ne,
        COMPARISON.MIN: operator.ge,
        COMPARISON.GT: operator.gt,
        COMPARISON.IN: operator.contains,
        COMPARISON.EXCLUDE: lambda x, y: not operator.contains(x, y),
        COMPARISON.LIKE: lambda x, y: re.search(y, x, re.IGNORECASE),
        COMPARISON.CONTAINS: contains_filtering,
        COMPARISON.CONTAINS_ANY: contains_any_filtering,
    }
    for obj in objects:
        matches = True
        for f in filters:
            right = f.value
            if f.field == DEFAULT_ID_FIELD:
                if isinstance(right, int):
                    right = str(right)

            left = find_nested_value(obj, f.field, MISSING)

            if f.operator in (COMPARISON.IN, COMPARISON.EXCLUDE):
                right, left = left, right
            elif f.operator == COMPARISON.LIKE:
                # Add implicit start/end wildchars if none is specified.
                if "*" not in right:
                    right = f"*{right}*"
                right = f"^{right.replace('*', '.*')}$"
            elif f.operator in (
                COMPARISON.LT,
                COMPARISON.MAX,
                COMPARISON.EQ,
                COMPARISON.NOT,
                COMPARISON.MIN,
                COMPARISON.GT,
            ):
                left = schwartzian_transform(left)
                right = schwartzian_transform(right)

            if f.operator == COMPARISON.HAS:
                matches = left != MISSING if f.value else left == MISSING
            else:
                matches = matches and operators[f.operator](left, right)
        if matches:
            yield obj


def schwartzian_transform(value):
    """Decorate a value with a tag that enforces the Postgres sort order.

    The sort order, per https://www.postgresql.org/docs/9.6/static/datatype-json.html, is:

    Object > Array > Boolean > Number > String > Null

    Note that there are more interesting rules for comparing objects
    and arrays but we probably don't need to be that compatible.

    MISSING represents what would be a SQL NULL, which is "bigger"
    than everything else.
    """
    if value is None:
        return (0, value)
    if isinstance(value, str):
        return (1, value)
    if isinstance(value, bool):
        # This has to be before Number, because bools are a subclass
        # of int :(
        return (3, value)
    if isinstance(value, numbers.Number):
        return (2, value)
    if isinstance(value, abc.Sequence):
        return (4, value)
    if isinstance(value, abc.Mapping):
        return (5, value)
    if value is MISSING:
        return (6, value)
    raise ValueError(f"Unknown value: {value}")  # pragma: no cover


def apply_sorting(objects, sorting):
    """Sort the specified objects, using cumulative python sorting.
    """
    result = list(objects)

    if not result:
        return result

    def column(obj, name):
        return schwartzian_transform(find_nested_value(obj, name, default=MISSING))

    for sort in reversed(sorting):
        result = sorted(result, key=lambda r: column(r, sort.field), reverse=(sort.direction < 0))

    return result


def _get_objects_by_parent_id(store, parent_id, resource_name, with_meta=False):
    if parent_id is not None:
        parent_id_match = re.compile(f"^{parent_id.replace('*', '.*')}$")
        by_parent_id = {
            pid: resources for pid, resources in store.items() if parent_id_match.match(pid)
        }
    else:
        by_parent_id = store[parent_id]

    objects = []
    for pid, resources in by_parent_id.items():
        if resource_name is not None:
            resources = {resource_name: resources[resource_name]}
        for resource, colobjects in resources.items():
            for r in colobjects.values():
                if with_meta:
                    objects.append(dict(__resource_name__=resource, __parent_id__=pid, **r))
                else:
                    objects.append(r)
    return objects


def load_from_config(config):
    settings = {**config.get_settings()}
    strict = settings.get("storage_strict_json", False)
    return Storage(strict_json=strict)<|MERGE_RESOLUTION|>--- conflicted
+++ resolved
@@ -333,13 +333,7 @@
     ):
         objects = _get_objects_by_parent_id(self._store, parent_id, resource_name)
 
-<<<<<<< HEAD
         objects, _ = self.extract_object_set(
-=======
-        objects = _get_objects_by_parent_id(self._store, parent_id, resource_name)
-
-        objects, count = self.extract_object_set(
->>>>>>> c7881751
             objects=objects,
             filters=filters,
             sorting=None,
@@ -350,11 +344,7 @@
         if include_deleted:
             deleted = _get_objects_by_parent_id(self._cemetery, parent_id, resource_name)
 
-<<<<<<< HEAD
         objects, _ = self.extract_object_set(
-=======
-        objects, count = self.extract_object_set(
->>>>>>> c7881751
             objects=objects + deleted,
             filters=filters,
             sorting=sorting,
@@ -363,7 +353,6 @@
             pagination_rules=pagination_rules,
             limit=limit,
         )
-<<<<<<< HEAD
         return objects
 
     @synchronized
@@ -386,9 +375,6 @@
             deleted_field=deleted_field,
         )
         return count
-=======
-        return objects, count
->>>>>>> c7881751
 
     @deprecate_kwargs({"collection_id": "resource_name"})
     @synchronized

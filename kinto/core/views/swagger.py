import colander
from pyramid.security import NO_PERMISSION_REQUIRED
from cornice.service import get_services

from kinto.core import Service
from kinto.core.api import OpenAPI

swagger = Service(name="swagger", path='/__api__', description="OpenAPI description")


class SwaggerResponseSchema(colander.MappingSchema):
    body = colander.SchemaNode(colander.Mapping(unknown='preserve'))


swagger_response_schemas = {
    '200': SwaggerResponseSchema(
        description='Return an OpenAPI description og the running instance.')
}


@swagger.get(permission=NO_PERMISSION_REQUIRED,
             response_schemas=swagger_response_schemas,
             tags=['Utilities'], operation_id='get_openapi_spec')
def swagger_view(request):

    # Only build json once
    try:
        return swagger_view.__json__
    except AttributeError:
<<<<<<< HEAD
        pass

    settings = request.registry.settings

    # Base swagger spec
    files = [
        settings.get('swagger_file', ''),  # From config
        os.path.join(ORIGIN, 'swagger.yaml'),  # Relative to the package root
        os.path.join(HERE, 'swagger.yaml')  # Relative to this file.
    ]

    files = [f for f in files if os.path.exists(f)]

    # Get first file that exists
    if files:
        files = files[:1]
    else:
        raise httpexceptions.HTTPNotFound()

    # Plugin swagger extensions
    includes = aslist(settings.get('includes', ''))
    for app in includes:
        f = pkg_resources.resource_filename(app, 'swagger.yaml')
        if os.path.exists(f):
            files.append(f)

    result = {}

    # Read and merge files
    for path in files:
        abs_path = os.path.abspath(path)
        with open(abs_path) as f:
            spec = yaml.safe_load(f)
            recursive_update_dict(result, spec)

    # Update instance fields
    info = dict(
        title=settings['project_name'],
        version=settings['http_api_version'])

    schemes = [settings.get('http_scheme') or 'http']

    security_defs = result.get('securityDefinitions', {})

    # BasicAuth is a non extension capability, so we should check it from config
    if 'basicauth' in aslist(settings.get('multiauth.policies', '')):
        basicauth = {'type': 'basic',
                     'description': 'HTTP Basic Authentication.'}
        security_defs['basicAuth'] = basicauth

    # Security options are JSON objects with a single key
    security = result.get('security', [])
    security_names = [next(iter(security_def)) for security_def in security]

    # include securityDefinitions that are not on default security options
    for name, prop in security_defs.items():
        if name not in security_names:
            security_def = {name: prop.get('scopes', {}).keys()}
            security.append(security_def)

    data = dict(
        info=info,
        host=request.host,
        basePath=request.path.replace(swagger.path, ''),
        schemes=schemes,
        securityDefinitions=security_defs,
        security=security)

    recursive_update_dict(result, data)

    swagger_view.__json__ = result

    return result
=======
        swagger_view.__json__ = OpenAPI(get_services(), request).generate()
        return swagger_view.__json__
>>>>>>> 0ea15aac
<|MERGE_RESOLUTION|>--- conflicted
+++ resolved
@@ -27,81 +27,5 @@
     try:
         return swagger_view.__json__
     except AttributeError:
-<<<<<<< HEAD
-        pass
-
-    settings = request.registry.settings
-
-    # Base swagger spec
-    files = [
-        settings.get('swagger_file', ''),  # From config
-        os.path.join(ORIGIN, 'swagger.yaml'),  # Relative to the package root
-        os.path.join(HERE, 'swagger.yaml')  # Relative to this file.
-    ]
-
-    files = [f for f in files if os.path.exists(f)]
-
-    # Get first file that exists
-    if files:
-        files = files[:1]
-    else:
-        raise httpexceptions.HTTPNotFound()
-
-    # Plugin swagger extensions
-    includes = aslist(settings.get('includes', ''))
-    for app in includes:
-        f = pkg_resources.resource_filename(app, 'swagger.yaml')
-        if os.path.exists(f):
-            files.append(f)
-
-    result = {}
-
-    # Read and merge files
-    for path in files:
-        abs_path = os.path.abspath(path)
-        with open(abs_path) as f:
-            spec = yaml.safe_load(f)
-            recursive_update_dict(result, spec)
-
-    # Update instance fields
-    info = dict(
-        title=settings['project_name'],
-        version=settings['http_api_version'])
-
-    schemes = [settings.get('http_scheme') or 'http']
-
-    security_defs = result.get('securityDefinitions', {})
-
-    # BasicAuth is a non extension capability, so we should check it from config
-    if 'basicauth' in aslist(settings.get('multiauth.policies', '')):
-        basicauth = {'type': 'basic',
-                     'description': 'HTTP Basic Authentication.'}
-        security_defs['basicAuth'] = basicauth
-
-    # Security options are JSON objects with a single key
-    security = result.get('security', [])
-    security_names = [next(iter(security_def)) for security_def in security]
-
-    # include securityDefinitions that are not on default security options
-    for name, prop in security_defs.items():
-        if name not in security_names:
-            security_def = {name: prop.get('scopes', {}).keys()}
-            security.append(security_def)
-
-    data = dict(
-        info=info,
-        host=request.host,
-        basePath=request.path.replace(swagger.path, ''),
-        schemes=schemes,
-        securityDefinitions=security_defs,
-        security=security)
-
-    recursive_update_dict(result, data)
-
-    swagger_view.__json__ = result
-
-    return result
-=======
         swagger_view.__json__ = OpenAPI(get_services(), request).generate()
-        return swagger_view.__json__
->>>>>>> 0ea15aac
+        return swagger_view.__json__
--- conflicted
+++ resolved
@@ -57,11 +57,7 @@
     plural_path = "/{resource_name}s"
     object_path = "/{resource_name}s/{{id}}"
 
-<<<<<<< HEAD
-    plural_methods = ("HEAD", "GET", "POST", "DELETE")
-=======
     plural_methods = ("GET", "POST", "DELETE")
->>>>>>> c7881751
     object_methods = ("GET", "PUT", "PATCH", "DELETE")
 
     readonly_methods = ("GET", "OPTIONS", "HEAD")
@@ -88,7 +84,6 @@
     }
 
     default_plural_arguments = {"schema": RequestSchema().bind(querystring=PluralQuerySchema())}
-<<<<<<< HEAD
     plural_head_arguments = {
         "schema": RequestSchema().bind(querystring=PluralGetQuerySchema()),
         "cors_headers": (
@@ -101,17 +96,10 @@
             "Pragma",
         ),
     }
-=======
->>>>>>> c7881751
     plural_get_arguments = {
         "schema": RequestSchema().bind(querystring=PluralGetQuerySchema()),
         "cors_headers": (
             "Next-Page",
-<<<<<<< HEAD
-=======
-            "Total-Objects",
-            "Total-Records",  # Deprecated.
->>>>>>> c7881751
             "Last-Modified",
             "ETag",
             "Cache-Control",

--- conflicted
+++ resolved
@@ -93,13 +93,8 @@
 
     :rtype: dict
     """
-<<<<<<< HEAD
-    credentials = "%s:%s" % (user, password)
-    authorization = 'Basic {0}'.format(encode64(credentials))
-=======
-    credentials = "{}:secret".format(user)
+    credentials = "{}:{}".format(user, password)
     authorization = 'Basic {}'.format(encode64(credentials))
->>>>>>> a98d35f9
     return {
         'Authorization': authorization
     }
